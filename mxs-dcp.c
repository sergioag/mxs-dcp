--- conflicted
+++ resolved
@@ -465,15 +465,6 @@
 static int mxs_dcp_block_fallback(struct skcipher_request *req, int enc)
 {
 	struct crypto_skcipher *tfm = crypto_skcipher_reqtfm(req);
-<<<<<<< HEAD
-	struct dcp_async_ctx *ctx = crypto_skcipher_ctx(tfm);
-	SYNC_SKCIPHER_REQUEST_ON_STACK(subreq, ctx->fallback);
-	int ret;
-
-	skcipher_request_set_sync_tfm(subreq, ctx->fallback);
-	skcipher_request_set_callback(subreq, req->base.flags, NULL, NULL);
-	skcipher_request_set_crypt(subreq, req->src, req->dst,
-=======
 	struct dcp_aes_req_ctx *rctx = skcipher_request_ctx(req);
 	struct dcp_async_ctx *ctx = crypto_skcipher_ctx(tfm);
 	int ret;
@@ -482,7 +473,6 @@
 	skcipher_request_set_callback(&rctx->fallback_req, req->base.flags,
 				      req->base.complete, req->base.data);
 	skcipher_request_set_crypt(&rctx->fallback_req, req->src, req->dst,
->>>>>>> 958cfd0c
 				   req->cryptlen, req->iv);
 
 	if (enc)
@@ -568,9 +558,6 @@
 	crypto_skcipher_set_flags(actx->fallback,
 				  tfm->base.crt_flags & CRYPTO_TFM_REQ_MASK);
 
-<<<<<<< HEAD
-	return crypto_sync_skcipher_setkey(actx->fallback, key, len);
-=======
 	ret = crypto_skcipher_setkey(actx->fallback, key, len);
 	if (!ret)
 		return 0;
@@ -580,30 +567,21 @@
 			       CRYPTO_TFM_RES_MASK;
 
 	return ret;
->>>>>>> 958cfd0c
 }
 
 static int mxs_dcp_aes_fallback_init_tfm(struct crypto_skcipher *tfm)
 {
 	const char *name = crypto_tfm_alg_name(crypto_skcipher_tfm(tfm));
 	struct dcp_async_ctx *actx = crypto_skcipher_ctx(tfm);
-<<<<<<< HEAD
-	struct crypto_sync_skcipher *blk;
-=======
 	struct crypto_skcipher *blk;
->>>>>>> 958cfd0c
 
 	blk = crypto_alloc_skcipher(name, 0, CRYPTO_ALG_NEED_FALLBACK);
 	if (IS_ERR(blk))
 		return PTR_ERR(blk);
 
 	actx->fallback = blk;
-<<<<<<< HEAD
-	crypto_skcipher_set_reqsize(tfm, sizeof(struct dcp_aes_req_ctx));
-=======
 	crypto_skcipher_set_reqsize(tfm, sizeof(struct dcp_aes_req_ctx) +
 					 crypto_skcipher_reqsize(blk));
->>>>>>> 958cfd0c
 	return 0;
 }
 
@@ -940,10 +918,6 @@
 		.base.cra_blocksize	= AES_BLOCK_SIZE,
 		.base.cra_ctxsize	= sizeof(struct dcp_async_ctx),
 		.base.cra_module	= THIS_MODULE,
-<<<<<<< HEAD
-
-=======
->>>>>>> 958cfd0c
 		/* setkey with keysize 0 enables use of device-specific hardware key */
 		.min_keysize		= 0,
 		.max_keysize		= AES_MAX_KEY_SIZE,
@@ -962,10 +936,6 @@
 		.base.cra_blocksize	= AES_BLOCK_SIZE,
 		.base.cra_ctxsize	= sizeof(struct dcp_async_ctx),
 		.base.cra_module	= THIS_MODULE,
-<<<<<<< HEAD
-
-=======
->>>>>>> 958cfd0c
 		/* setkey with keysize 0 enables use of device-specific hardware key */
 		.min_keysize		= 0,
 		.max_keysize		= AES_MAX_KEY_SIZE,
